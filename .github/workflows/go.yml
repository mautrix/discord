--- conflicted
+++ resolved
@@ -8,13 +8,8 @@
     strategy:
       fail-fast: false
       matrix:
-<<<<<<< HEAD
-        go-version: ["1.22", "1.23"]
-    name: Lint ${{ matrix.go-version == '1.23' && '(latest)' || '(old)' }}
-=======
         go-version: ["1.24", "1.25"]
     name: Lint ${{ matrix.go-version == '1.25' && '(latest)' || '(old)' }}
->>>>>>> d92d7c43
 
     steps:
       - uses: actions/checkout@v4
