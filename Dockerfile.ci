--- conflicted
+++ resolved
@@ -1,20 +1,9 @@
-<<<<<<< HEAD
-FROM dock.mau.dev/tulir/lottieconverter:alpine-3.19 AS lottie
-
-FROM alpine:3.20
-=======
 FROM alpine:3.22
->>>>>>> d92d7c43
 
 ENV UID=1337 \
     GID=1337
 
-<<<<<<< HEAD
-RUN apk add --no-cache ffmpeg su-exec ca-certificates bash jq curl yq-go \
-    zlib libpng giflib libstdc++ libgcc
-=======
 RUN apk add --no-cache ffmpeg su-exec ca-certificates bash jq curl yq-go lottieconverter
->>>>>>> d92d7c43
 
 ARG EXECUTABLE=./mautrix-discord
 COPY $EXECUTABLE /usr/bin/mautrix-discord
